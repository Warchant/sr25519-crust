--- conflicted
+++ resolved
@@ -11,11 +11,7 @@
 crate-type = ["cdylib", "staticlib"]
 
 [dependencies]
-<<<<<<< HEAD
-schnorrkel = { version="0.8.5" }
-=======
 schnorrkel = { version="0.9.1" }
->>>>>>> 7a673382
 
 [dev-dependencies]
 hex-literal = "0.2.0"
